--- conflicted
+++ resolved
@@ -73,10 +73,6 @@
         if (nLogValue > MAX_LOG_N) {
             throw new IllegalArgumentException("n is greater than the max supported n = " + (1 << 23) + ": " + maxSize);
         }
-<<<<<<< HEAD
-//        return SBF_BIT_LENGTH_INIT_MATRIX.get(nLogValue);
-=======
->>>>>>> fc5d0b6b
         return CommonUtils.getByteLength(SBF_BIT_LENGTH_INIT_MATRIX.get(nLogValue)) * Byte.SIZE;
     }
 
