# About MapComp.

<<<<<<< HEAD
MapComp is a  secure collaborative analytics framework towards join group aggregation. MapComp is developed upon mpc4j (https://github.com/alibaba-edu/mpc4j). The protocols and building blocks of MapComp are itegregted as sub-modules in current project, which can be mainly found in mpc4j-s2pc-pjc, mpc4j-s2pc-groupagg, mpc4j-s2pc-opf, mpc4j-s2pc-aby, mpc4j-common-circuit.


# Requirements

The requirements for building and running project are the same with mpc4j, please refer https://github.com/alibaba-edu/mpc4j for further details.

Note: it is required to build native-tools first to run any tests or benchmarks. The process can be found in https://github.com/alibaba-edu/mpc4j/tree/main/mpc4j-native-tool.

# Running the protocols

MapComp contains mainly two sub-process: mapping and group-aggregation.

## Unit tests

For unit tests, you can use an IDE (e.g., IntelliJ IDEA) to import the source code and run unit tests. The unit tests of MapComp's main protocols can be found in: 

- mpc4j-s2pc-groupagg/src/test/java/edu/alibaba/mpc4j/s2pc/groupagg/pto
- mpc4j-s2pc-pjc/src/test/java/edu/alibaba/mpc4j/s2pc/pjc

Unit tests of building blocks that designed in our protocol can also be performed at will.

Note: The path of native-tool should be set as running parameters. An example is:
``-ea -Djava.library.path=/YOUR_MPC4J_ABSOLUTE_PATH/mpc4j-native-tool/cmake-build-release:/YOUR_MPC4J_ABSOLUTE_PATH/mpc4j-native-fhe/cmake-build-release``

## Benchmarks

For benchmarks, please follow the instructions below.

### Mapping protocols:

-  Package this project with maven to generate runnable jar file.
- ``cd mpc4j-s2pc-pjc``
- Execute the following command in two terminals respectively:``java -Djava.library.path=/YOUR_MPC4J_ABSOLUTE_PATH/mpc4j-native-tool/cmake-build-release:/YOUR_MPC4J_ABSOLUTE_PATH/mpc4j-native-fhe/cmake-build-release -jar mpc4j-s2pc-pjc-1.1.0-SNAPSHOT-jar-with-dependencies.jar fileDir role``

  - `fileDir` is the directory of configure files. An example configure files can be seen in `./mpc4j-s2pc-pjc/src/test/resources/pmap`.

  - `role` needs to be replaced with `server` or `client`

### Group-aggregation protocols:

- Package this project with maven.

- ``cd mpc4j-s2pc-groupagg``

- ``mkdir result``

- Execute the following command in two terminals respectively:``java -Djava.library.path=/YOUR_MPC4J_ABSOLUTE_PATH/mpc4j-native-tool/cmake-build-release:/YOUR_MPC4J_ABSOLUTE_PATH/mpc4j-native-fhe/cmake-build-release -jar mpc4j-s2pc-pjc-1.1.0-SNAPSHOT-jar-with-dependencies.jar -s/-m PATH``

  - ``-s``  means run single test with a spcified configure file, which located in PATH

  - ``-m``  means run multiple tests with spcified configure files located in a directory PATH.

  - An example of configure is located in ```./mpc4j-s2pc-groupagg/src/test/resources/pmap``
=======

MapComp is a secure view-based collaborative analytics framework for join group aggregation. MapComp is developed upon mpc4j (https://github.com/alibaba-edu/mpc4j). The protocols and building blocks of MapComp are itegregted as sub-modules in current project, which can be mainly found in mpc4j-s2pc-pjc, mpc4j-s2pc-groupagg, mpc4j-s2pc-opf, mpc4j-s2pc-aby, mpc4j-common-circuit.

**Our FULL version paper** is available: https://arxiv.org/pdf/2408.01246


# Requirements

The requirements for building and running project are the same with mpc4j, please refer https://github.com/alibaba-edu/mpc4j for further details.

Note: it is required to build native-tools (in the module named mpc4j-native-tool) first to run any unit tests or benchmarks. The build process can be found in https://github.com/alibaba-edu/mpc4j/tree/main/mpc4j-native-tool/README.md.

# Running the protocols

MapComp contains mainly two sub-process: view operations and group-aggregation.

## Unit tests

For unit tests, you can use an IDE (e.g., IntelliJ IDEA) to import the source code and run unit tests. The unit tests of MapComp's main protocols can be found in: 

- mpc4j-s2pc-groupagg/src/test/java/edu/alibaba/mpc4j/s2pc/groupagg/pto
- mpc4j-s2pc-pjc/src/test/java/edu/alibaba/mpc4j/s2pc/pjc

Unit tests of building blocks that designed in our protocol can also be performed at will.

Note: The path of native-tool must be set as running parameters. An example is:
``-ea -Djava.library.path=/YOUR_MPC4J_ABSOLUTE_PATH/mpc4j-native-tool/cmake-build-release:/YOUR_MPC4J_ABSOLUTE_PATH/mpc4j-native-fhe/cmake-build-release``

## Benchmarks

For benchmarks, please follow the instructions below.

### View operation protocols:

-  Package this project with maven to generate runnable jar file.
- ``cd mpc4j-s2pc-pjc``
- Execute the following command in two terminals respectively:``java -Djava.library.path=/YOUR_MPC4J_ABSOLUTE_PATH/mpc4j-native-tool/cmake-build-release:/YOUR_MPC4J_ABSOLUTE_PATH/mpc4j-native-fhe/cmake-build-release -jar mpc4j-s2pc-pjc-1.1.0-SNAPSHOT-jar-with-dependencies.jar fileDir role``

  - `fileDir` is the directory of configure files. An example configure files can be seen in `./mpc4j-s2pc-pjc/src/test/resources/pmap`.

  - `role` needs to be replaced with `server` or `client`

  - An example of configure is located in ```./mpc4j-s2pc-groupagg/src/test/resources/view``

### Group-aggregation protocols:

- Package this project with maven.

- ``cd mpc4j-s2pc-groupagg``

- ``mkdir result``

- Execute the following command in two terminals respectively:``java -Djava.library.path=/YOUR_MPC4J_ABSOLUTE_PATH/mpc4j-native-tool/cmake-build-release:/YOUR_MPC4J_ABSOLUTE_PATH/mpc4j-native-fhe/cmake-build-release -jar mpc4j-s2pc-pjc-1.1.0-SNAPSHOT-jar-with-dependencies.jar -s/-m PATH``

  - ``-s``  means run single test with a spcified configure file, which located in PATH

  - ``-m``  means run multiple tests with spcified configure files located in a directory PATH.

  - An example of configure is located in ```./mpc4j-s2pc-groupagg/src/test/resources/view``

Please feel free to contact jerry.pl@alibaba.com/fengdi.hf@alibaba-inc.com if you encounter any issues during testing.
>>>>>>> 3b3efc4b
<|MERGE_RESOLUTION|>--- conflicted
+++ resolved
@@ -1,61 +1,5 @@
 # About MapComp.
 
-<<<<<<< HEAD
-MapComp is a  secure collaborative analytics framework towards join group aggregation. MapComp is developed upon mpc4j (https://github.com/alibaba-edu/mpc4j). The protocols and building blocks of MapComp are itegregted as sub-modules in current project, which can be mainly found in mpc4j-s2pc-pjc, mpc4j-s2pc-groupagg, mpc4j-s2pc-opf, mpc4j-s2pc-aby, mpc4j-common-circuit.
-
-
-# Requirements
-
-The requirements for building and running project are the same with mpc4j, please refer https://github.com/alibaba-edu/mpc4j for further details.
-
-Note: it is required to build native-tools first to run any tests or benchmarks. The process can be found in https://github.com/alibaba-edu/mpc4j/tree/main/mpc4j-native-tool.
-
-# Running the protocols
-
-MapComp contains mainly two sub-process: mapping and group-aggregation.
-
-## Unit tests
-
-For unit tests, you can use an IDE (e.g., IntelliJ IDEA) to import the source code and run unit tests. The unit tests of MapComp's main protocols can be found in: 
-
-- mpc4j-s2pc-groupagg/src/test/java/edu/alibaba/mpc4j/s2pc/groupagg/pto
-- mpc4j-s2pc-pjc/src/test/java/edu/alibaba/mpc4j/s2pc/pjc
-
-Unit tests of building blocks that designed in our protocol can also be performed at will.
-
-Note: The path of native-tool should be set as running parameters. An example is:
-``-ea -Djava.library.path=/YOUR_MPC4J_ABSOLUTE_PATH/mpc4j-native-tool/cmake-build-release:/YOUR_MPC4J_ABSOLUTE_PATH/mpc4j-native-fhe/cmake-build-release``
-
-## Benchmarks
-
-For benchmarks, please follow the instructions below.
-
-### Mapping protocols:
-
--  Package this project with maven to generate runnable jar file.
-- ``cd mpc4j-s2pc-pjc``
-- Execute the following command in two terminals respectively:``java -Djava.library.path=/YOUR_MPC4J_ABSOLUTE_PATH/mpc4j-native-tool/cmake-build-release:/YOUR_MPC4J_ABSOLUTE_PATH/mpc4j-native-fhe/cmake-build-release -jar mpc4j-s2pc-pjc-1.1.0-SNAPSHOT-jar-with-dependencies.jar fileDir role``
-
-  - `fileDir` is the directory of configure files. An example configure files can be seen in `./mpc4j-s2pc-pjc/src/test/resources/pmap`.
-
-  - `role` needs to be replaced with `server` or `client`
-
-### Group-aggregation protocols:
-
-- Package this project with maven.
-
-- ``cd mpc4j-s2pc-groupagg``
-
-- ``mkdir result``
-
-- Execute the following command in two terminals respectively:``java -Djava.library.path=/YOUR_MPC4J_ABSOLUTE_PATH/mpc4j-native-tool/cmake-build-release:/YOUR_MPC4J_ABSOLUTE_PATH/mpc4j-native-fhe/cmake-build-release -jar mpc4j-s2pc-pjc-1.1.0-SNAPSHOT-jar-with-dependencies.jar -s/-m PATH``
-
-  - ``-s``  means run single test with a spcified configure file, which located in PATH
-
-  - ``-m``  means run multiple tests with spcified configure files located in a directory PATH.
-
-  - An example of configure is located in ```./mpc4j-s2pc-groupagg/src/test/resources/pmap``
-=======
 
 MapComp is a secure view-based collaborative analytics framework for join group aggregation. MapComp is developed upon mpc4j (https://github.com/alibaba-edu/mpc4j). The protocols and building blocks of MapComp are itegregted as sub-modules in current project, which can be mainly found in mpc4j-s2pc-pjc, mpc4j-s2pc-groupagg, mpc4j-s2pc-opf, mpc4j-s2pc-aby, mpc4j-common-circuit.
 
@@ -116,5 +60,4 @@
 
   - An example of configure is located in ```./mpc4j-s2pc-groupagg/src/test/resources/view``
 
-Please feel free to contact jerry.pl@alibaba.com/fengdi.hf@alibaba-inc.com if you encounter any issues during testing.
->>>>>>> 3b3efc4b
+Please feel free to contact jerry.pl@alibaba.com/fengdi.hf@alibaba-inc.com if you encounter any issues during testing.