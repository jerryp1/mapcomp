--- conflicted
+++ resolved
@@ -7,11 +7,11 @@
 import edu.alibaba.mpc4j.s2pc.pir.index.batch.BatchIndexPirConfig;
 import edu.alibaba.mpc4j.s2pc.pir.index.batch.BatchIndexPirFactory;
 import edu.alibaba.mpc4j.s2pc.pir.index.batch.BatchIndexPirServer;
-import edu.alibaba.mpc4j.s2pc.pir.index.batch.cuckoohash.CuckooHashBatchIndexPirConfig;
 import edu.alibaba.mpc4j.s2pc.pir.index.batch.naive.NaiveBatchIndexPirConfig;
+import edu.alibaba.mpc4j.s2pc.pir.index.batch.psipir.Lpzl24BatchIndexPirConfig;
 import edu.alibaba.mpc4j.s2pc.pir.index.batch.vectorizedpir.Mr23BatchIndexPirConfig;
 import edu.alibaba.mpc4j.s2pc.pir.index.single.fastpir.Ayaa21SingleIndexPirConfig;
-import edu.alibaba.mpc4j.s2pc.pir.index.single.sealpir.Acls18SingleIndexPirConfig;
+import edu.alibaba.mpc4j.s2pc.pir.index.single.onionpir.Mcr21SingleIndexPirConfig;
 import edu.alibaba.mpc4j.s2pc.pir.index.single.xpir.Mbfk16SingleIndexPirConfig;
 import org.junit.Assert;
 import org.junit.Test;
@@ -62,38 +62,22 @@
     public static Collection<Object[]> configurations() {
         Collection<Object[]> configurations = new ArrayList<>();
 
-        // naive
+        // PSI-PIR
         configurations.add(new Object[]{
-            BatchIndexPirFactory.BatchIndexPirType.NAIVE_BATCH_PIR.name() + " - SEAL PIR",
-            new NaiveBatchIndexPirConfig.Builder()
-                .setSingleIndexPirConfig(new Acls18SingleIndexPirConfig.Builder().build())
-                .build()
-        });
-        configurations.add(new Object[]{
-            BatchIndexPirFactory.BatchIndexPirType.NAIVE_BATCH_PIR.name() + " - SIMPLE PIR",
-            new NaiveBatchIndexPirConfig.Builder().build()
+            BatchIndexPirFactory.BatchIndexPirType.PSI_PIR.name(),
+            new Lpzl24BatchIndexPirConfig.Builder().build()
         });
         // vectorized batch PIR
         configurations.add(new Object[]{
             BatchIndexPirFactory.BatchIndexPirType.VECTORIZED_BATCH_PIR.name(),
             new Mr23BatchIndexPirConfig.Builder().build()
         });
-        // cuckoo hash batch PIR
+        // naive batch PIR
         configurations.add(new Object[]{
-<<<<<<< HEAD
-            BatchIndexPirFactory.BatchIndexPirType.CUCKOO_HASH_BATCH_PIR.name() + " - SEAL PIR",
-            new CuckooHashBatchIndexPirConfig.Builder().build()
+            BatchIndexPirFactory.BatchIndexPirType.NAIVE_BATCH_PIR.name() + " - SEAL PIR",
+            new NaiveBatchIndexPirConfig.Builder().build()
         });
         configurations.add(new Object[]{
-            BatchIndexPirFactory.BatchIndexPirType.CUCKOO_HASH_BATCH_PIR.name() + " - XPIR",
-            new CuckooHashBatchIndexPirConfig.Builder()
-                .setSingleIndexPirConfig(new Mbfk16SingleIndexPirConfig.Builder().build())
-                .build()
-        });
-        configurations.add(new Object[]{
-            BatchIndexPirFactory.BatchIndexPirType.CUCKOO_HASH_BATCH_PIR.name() + " - Fast PIR",
-            new CuckooHashBatchIndexPirConfig.Builder()
-=======
             BatchIndexPirFactory.BatchIndexPirType.NAIVE_BATCH_PIR.name() + " - XPIR",
             new NaiveBatchIndexPirConfig.Builder()
                 .setSingleIndexPirConfig(new Mbfk16SingleIndexPirConfig.Builder().build())
@@ -108,7 +92,6 @@
         configurations.add(new Object[]{
             BatchIndexPirFactory.BatchIndexPirType.NAIVE_BATCH_PIR.name() + " - Fast PIR",
             new NaiveBatchIndexPirConfig.Builder()
->>>>>>> 96e6eee5
                 .setSingleIndexPirConfig(new Ayaa21SingleIndexPirConfig.Builder().build())
                 .build()
         });
