package edu.alibaba.mpc4j.s2pc.pir.keyword.cmg21;

import edu.alibaba.mpc4j.common.rpc.MpcAbortException;
import edu.alibaba.mpc4j.common.rpc.MpcAbortPreconditions;
import edu.alibaba.mpc4j.common.rpc.Party;
import edu.alibaba.mpc4j.common.rpc.Rpc;
import edu.alibaba.mpc4j.common.rpc.utils.DataPacket;
import edu.alibaba.mpc4j.common.rpc.utils.DataPacketHeader;
import edu.alibaba.mpc4j.common.tool.CommonConstants;
import edu.alibaba.mpc4j.common.tool.crypto.ecc.Ecc;
import edu.alibaba.mpc4j.common.tool.crypto.ecc.EccFactory;
import edu.alibaba.mpc4j.common.tool.crypto.kdf.Kdf;
import edu.alibaba.mpc4j.common.tool.crypto.kdf.KdfFactory;
import edu.alibaba.mpc4j.common.tool.crypto.prg.Prg;
import edu.alibaba.mpc4j.common.tool.crypto.prg.PrgFactory;
import edu.alibaba.mpc4j.common.tool.crypto.stream.StreamCipher;
import edu.alibaba.mpc4j.common.tool.crypto.stream.StreamCipherFactory;
import edu.alibaba.mpc4j.common.tool.galoisfield.Zp64.Zp64;
import edu.alibaba.mpc4j.common.tool.galoisfield.Zp64.Zp64Factory;
import edu.alibaba.mpc4j.common.tool.hashbin.object.cuckoo.CuckooHashBin;
import edu.alibaba.mpc4j.common.tool.utils.BigIntegerUtils;
import edu.alibaba.mpc4j.common.tool.utils.LongUtils;
import edu.alibaba.mpc4j.s2pc.pir.keyword.AbstractKwPirClient;
import edu.alibaba.mpc4j.s2pc.pir.keyword.KwPirParams;
import edu.alibaba.mpc4j.s2pc.pir.keyword.cmg21.Cmg21KwPirPtoDesc.PtoStep;
import org.bouncycastle.math.ec.ECPoint;

import java.math.BigInteger;
import java.nio.ByteBuffer;
import java.util.*;
import java.util.concurrent.TimeUnit;
import java.util.stream.Collectors;
import java.util.stream.IntStream;
import java.util.stream.Stream;

import static edu.alibaba.mpc4j.common.tool.hashbin.object.cuckoo.CuckooHashBinFactory.createCuckooHashBin;

/**
 * CMG21关键词索引PIR协议客户端。
 *
 * @author Liqiang Peng
 * @date 2022/6/20
 */
public class Cmg21KwPirClient<T> extends AbstractKwPirClient<T> {

    static {
        System.loadLibrary(CommonConstants.MPC4J_NATIVE_FHE_NAME);
    }

    /**
     * 流密码
     */
    private final StreamCipher streamCipher;
    /**
     * 是否使用压缩编码
     */
    private final boolean compressEncode;
    /**
     * 关键词索引PIR方案参数
     */
    private Cmg21KwPirParams params;
    /**
     * 无贮存区布谷鸟哈希分桶
     */
    private CuckooHashBin<ByteBuffer> cuckooHashBin;
    /**
     * β^{-1}
     */
    private BigInteger[] inverseBetas;
    /**
     * 哈希算法密钥
     */
    private byte[][] hashKeys;

    public Cmg21KwPirClient(Rpc clientRpc, Party serverParty, Cmg21KwPirConfig config) {
        super(Cmg21KwPirPtoDesc.getInstance(), clientRpc, serverParty, config);
        compressEncode = config.getCompressEncode();
        streamCipher = StreamCipherFactory.createInstance(envType);
    }

    @Override
    public void init(KwPirParams kwPirParams, int labelByteLength) throws MpcAbortException {
        setInitInput(kwPirParams, labelByteLength);
        info("{}{} Client Init begin", ptoBeginLogPrefix, getPtoDesc().getPtoName());

        stopWatch.start();
        assert (kwPirParams instanceof Cmg21KwPirParams);
        params = (Cmg21KwPirParams) kwPirParams;
        // 客户端接收服务端哈希密钥
        DataPacketHeader cuckooHashKeyHeader = new DataPacketHeader(
            taskId, getPtoDesc().getPtoId(), PtoStep.SERVER_SEND_CUCKOO_HASH_KEYS.ordinal(), extraInfo,
            otherParty().getPartyId(), rpc.ownParty().getPartyId()
        );
        List<byte[]> hashKeyPayload = rpc.receive(cuckooHashKeyHeader).getPayload();
        MpcAbortPreconditions.checkArgument(hashKeyPayload.size() == params.getCuckooHashKeyNum());
        hashKeys = hashKeyPayload.toArray(new byte[0][]);
        stopWatch.stop();
        long cuckooHashKeyTime = stopWatch.getTime(TimeUnit.MILLISECONDS);
        stopWatch.reset();
        info("{}{} Client Init Step 1/1 ({}ms)", ptoStepLogPrefix, getPtoDesc().getPtoName(), cuckooHashKeyTime);

        initialized = true;
        info("{}{} Client Init end", ptoEndLogPrefix, getPtoDesc().getPtoName());
    }

    @Override
    public Map<T, ByteBuffer> pir(Set<T> retrievalSet) throws MpcAbortException {
        setPtoInput(retrievalSet);

        info("{}{} Client begin", ptoBeginLogPrefix, getPtoDesc().getPtoName());
        // 客户端执行OPRF协议
        stopWatch.start();
        List<byte[]> blindPayload = generateBlindPayload();
        DataPacketHeader blindHeader = new DataPacketHeader(
            taskId, getPtoDesc().getPtoId(), PtoStep.CLIENT_SEND_BLIND.ordinal(), extraInfo,
            ownParty().getPartyId(), otherParty().getPartyId()
        );
        rpc.send(DataPacket.fromByteArrayList(blindHeader, blindPayload));
        DataPacketHeader blindPrfHeader = new DataPacketHeader(
            taskId, getPtoDesc().getPtoId(), PtoStep.SERVER_SEND_BLIND_PRF.ordinal(), extraInfo,
            otherParty().getPartyId(), ownParty().getPartyId()
        );
        List<byte[]> blindPrfPayload = rpc.receive(blindPrfHeader).getPayload();
        ArrayList<ByteBuffer> keywordPrfs = handleBlindPrf(blindPrfPayload);
        Map<ByteBuffer, ByteBuffer> prfKeywordMap = IntStream.range(0, retrievalSize)
            .boxed()
            .collect(Collectors.toMap(keywordPrfs::get, i -> retrievalArrayList.get(i), (a, b) -> b));
        stopWatch.stop();
        long oprfTime = stopWatch.getTime(TimeUnit.MILLISECONDS);
        stopWatch.reset();
        info("{}{} Client Step 1/5 ({}ms)", ptoStepLogPrefix, getPtoDesc().getPtoName(), oprfTime);

        // 客户端布谷鸟哈希分桶
        stopWatch.start();
        boolean succeed = generateCuckooHashBin(keywordPrfs, params.getBinNum(), hashKeys);
        DataPacketHeader cuckooHashResultHeader = new DataPacketHeader(
            taskId, getPtoDesc().getPtoId(), PtoStep.CLIENT_SEND_CUCKOO_HASH_RESULT.ordinal(), extraInfo,
            rpc.ownParty().getPartyId(), otherParty().getPartyId()
        );
        List<byte[]> cuckooHashResultPayload = new ArrayList<>();
        cuckooHashResultPayload.add(BigIntegerUtils.bigIntegerToByteArray(succeed ? BigInteger.ONE : BigInteger.ZERO));
        rpc.send(DataPacket.fromByteArrayList(cuckooHashResultHeader, cuckooHashResultPayload));
        MpcAbortPreconditions.checkArgument(succeed, "cuckoo hash failed.");
        stopWatch.stop();
        long cuckooHashTime = stopWatch.getTime(TimeUnit.MILLISECONDS);
        stopWatch.reset();
        info("{}{} Client Step 2/5 ({}ms)", ptoStepLogPrefix, getPtoDesc().getPtoName(), cuckooHashTime);

        stopWatch.start();
        // 客户端生成BFV算法密钥和参数
        List<byte[]> fheParams = Cmg21KwPirNativeClient.genEncryptionParameters(
            params.getPolyModulusDegree(), params.getPlainModulus(), params.getCoeffModulusBits()
        );
        DataPacketHeader fheParamsHeader = new DataPacketHeader(
            taskId, getPtoDesc().getPtoId(), PtoStep.CLIENT_SEND_FHE_PARAMS.ordinal(), extraInfo,
            rpc.ownParty().getPartyId(), otherParty().getPartyId()
        );
        List<byte[]> fheParamsPayload = fheParams.subList(0, 3);
        rpc.send(DataPacket.fromByteArrayList(fheParamsHeader, fheParamsPayload));
        stopWatch.stop();
        long keyGenTime = stopWatch.getTime(TimeUnit.MILLISECONDS);
        stopWatch.reset();
        info("{}{} Client Step 3/5 ({}ms)", ptoStepLogPrefix, getPtoDesc().getPtoName(), keyGenTime);

        stopWatch.start();
        // 客户端加密查询信息
        List<long[][]> encodedQueryList = encodeQuery();
        Stream<long[][]> encodedQueryStream = encodedQueryList.stream();
        encodedQueryStream = parallel ? encodedQueryStream.parallel() : encodedQueryStream;
        List<byte[]> encryptedQueryList = encodedQueryStream
            .map(i -> Cmg21KwPirNativeClient.generateQuery(fheParams.get(0), fheParams.get(2), fheParams.get(3), i))
            .flatMap(Collection::stream)
            .collect(Collectors.toList());
        DataPacketHeader clientQueryDataPacketHeader = new DataPacketHeader(
            taskId, getPtoDesc().getPtoId(), PtoStep.CLIENT_SEND_QUERY.ordinal(), extraInfo,
            rpc.ownParty().getPartyId(), otherParty().getPartyId()
        );
        rpc.send(DataPacket.fromByteArrayList(clientQueryDataPacketHeader, encryptedQueryList));
        stopWatch.stop();
        long genQueryTime = stopWatch.getTime(TimeUnit.MILLISECONDS);
        stopWatch.reset();
        info("{}{} Client Step 4/5 ({}ms)", ptoStepLogPrefix, getPtoDesc().getPtoName(), genQueryTime);

        stopWatch.start();
        int ciphertextNumber = params.getBinNum() / (params.getPolyModulusDegree() / params.getItemEncodedSlotSize());
        DataPacketHeader keywordResponseHeader = new DataPacketHeader(
            taskId, getPtoDesc().getPtoId(), PtoStep.SERVER_SEND_ITEM_RESPONSE.ordinal(), extraInfo,
            otherParty().getPartyId(), rpc.ownParty().getPartyId()
        );
        List<byte[]> keywordResponsePayload = rpc.receive(keywordResponseHeader).getPayload();
        MpcAbortPreconditions.checkArgument(keywordResponsePayload.size() % ciphertextNumber == 0);
        DataPacketHeader labelResponseHeader = new DataPacketHeader(
            taskId, getPtoDesc().getPtoId(), PtoStep.SERVER_SEND_LABEL_RESPONSE.ordinal(), extraInfo,
            otherParty().getPartyId(), rpc.ownParty().getPartyId()
        );
        List<byte[]> labelResponsePayload = rpc.receive(labelResponseHeader).getPayload();
        MpcAbortPreconditions.checkArgument(labelResponsePayload.size() % ciphertextNumber == 0);
        // 客户端解密服务端回复
        Stream<byte[]> keywordResponseStream = keywordResponsePayload.stream();
        keywordResponseStream = parallel ? keywordResponseStream.parallel() : keywordResponseStream;
        ArrayList<long[]> decryptedKeywordResponse = keywordResponseStream
            .map(i -> Cmg21KwPirNativeClient.decodeReply(fheParams.get(0), fheParams.get(3), i))
            .collect(Collectors.toCollection(ArrayList::new));
        Stream<byte[]> labelResponseStream = labelResponsePayload.stream();
        labelResponseStream = parallel ? labelResponseStream.parallel() : labelResponseStream;
        ArrayList<long[]> decryptedLabelResponse = labelResponseStream
            .map(i -> Cmg21KwPirNativeClient.decodeReply(fheParams.get(0), fheParams.get(3), i))
            .collect(Collectors.toCollection(ArrayList::new));
        Map<T, ByteBuffer> pirResult = recoverPirResult(decryptedKeywordResponse, decryptedLabelResponse, prfKeywordMap);
        stopWatch.stop();
        long decodeResponseTime = stopWatch.getTime(TimeUnit.MILLISECONDS);
        stopWatch.reset();
        info("{}{} Client Step 5/5 ({}ms)", ptoStepLogPrefix, getPtoDesc().getPtoName(), decodeResponseTime);

        info("{}{} Client end", ptoEndLogPrefix, getPtoDesc().getPtoName());
        return pirResult;
    }

    /**
     * 恢复关键词索引PIR结果。
     *
     * @param decryptedKeywordReply 解密后的服务端回复元素。
     * @param decryptedLabelReply   解密后的服务端回复标签。
     * @param oprfMap               OPRF映射。
     * @return 关键词索引PIR结果
     */
    private Map<T, ByteBuffer> recoverPirResult(ArrayList<long[]> decryptedKeywordReply,
                                                ArrayList<long[]> decryptedLabelReply,
                                                Map<ByteBuffer, ByteBuffer> oprfMap) {
        Map<T, ByteBuffer> resultMap = new HashMap<>(retrievalSize);
        int itemEncodedSlotSize = params.getItemEncodedSlotSize();
        int itemPerCiphertext = params.getPolyModulusDegree() / itemEncodedSlotSize;
        int ciphertextNum = params.getBinNum() / itemPerCiphertext;
        int itemPartitionNum = decryptedKeywordReply.size() / ciphertextNum;
        int labelPartitionNum = (int) Math.ceil(((double) (labelByteLength + CommonConstants.BLOCK_BYTE_LENGTH)
            * Byte.SIZE) / ((LongUtils.ceilLog2(params.getPlainModulus()) - 1) * itemEncodedSlotSize));
        int shiftBits = (int) Math.ceil(((double) (labelByteLength + CommonConstants.BLOCK_BYTE_LENGTH) * Byte.SIZE) /
            (itemEncodedSlotSize * labelPartitionNum));
        for (int i = 0; i < decryptedKeywordReply.size(); i++) {
            // 找到匹配元素的所在行
            List<Integer> matchedItem = new ArrayList<>();
            for (int j = 0; j < itemEncodedSlotSize * itemPerCiphertext; j++) {
                if (decryptedKeywordReply.get(i)[j] == 0) {
                    matchedItem.add(j);
                }
            }
            for (int j = 0; j < matchedItem.size() - itemEncodedSlotSize + 1; j++) {
                if (matchedItem.get(j) % itemEncodedSlotSize == 0) {
                    if (matchedItem.get(j + itemEncodedSlotSize - 1) - matchedItem.get(j) == itemEncodedSlotSize - 1) {
                        int hashBinIndex = matchedItem.get(j) / itemEncodedSlotSize + (i / itemPartitionNum)
                            * itemPerCiphertext;
                        BigInteger label = BigInteger.ZERO;
                        int index = 0;
                        for (int l = 0; l < labelPartitionNum; l++) {
                            for (int k = 0; k < itemEncodedSlotSize; k++) {
                                BigInteger temp = BigInteger.valueOf(decryptedLabelReply.get(i * labelPartitionNum + l)[matchedItem.get(j + k)])
                                    .shiftLeft(shiftBits * index);
                                label = label.add(temp);
                                index++;
                            }
                        }
                        byte[] oprf = cuckooHashBin.getHashBinEntry(hashBinIndex).getItem().array();
                        byte[] keyBytes = new byte[CommonConstants.BLOCK_BYTE_LENGTH];
                        System.arraycopy(oprf, 0, keyBytes, 0, CommonConstants.BLOCK_BYTE_LENGTH);
                        byte[] ciphertextLabel = BigIntegerUtils.nonNegBigIntegerToByteArray(
                            label, labelByteLength + CommonConstants.BLOCK_BYTE_LENGTH
                        );
                        byte[] plaintextLabel = streamCipher.ivDecrypt(keyBytes, ciphertextLabel);
                        resultMap.put(
                            byteArrayObjectMap.get(oprfMap.get(cuckooHashBin.getHashBinEntry(hashBinIndex).getItem())),
                            ByteBuffer.wrap(plaintextLabel)
                        );
                        j = j + itemEncodedSlotSize - 1;
                    }
                }
            }
        }
        return resultMap;
    }

    /**
<<<<<<< HEAD
=======
     * 返回标签明文。
     *
     * @param keyBytes       密钥字节。
     * @param encryptedLabel 标签密文。
     * @return 标签明文。
     */
    private byte[] labelDecryption(byte[] keyBytes, byte[] encryptedLabel) {
        assert encryptedLabel.length > CommonConstants.BLOCK_BYTE_LENGTH;
        BlockCipher blockCipher = new AESEngine();
        StreamCipher streamCipher = new OFBBlockCipher(blockCipher, Byte.SIZE * CommonConstants.BLOCK_BYTE_LENGTH);
        byte[] ivBytes = new byte[CommonConstants.BLOCK_BYTE_LENGTH];
        System.arraycopy(encryptedLabel, 0, ivBytes, 0, CommonConstants.BLOCK_BYTE_LENGTH);
        byte[] inputs = new byte[encryptedLabel.length - CommonConstants.BLOCK_BYTE_LENGTH];
        System.arraycopy(encryptedLabel, CommonConstants.BLOCK_BYTE_LENGTH, inputs, 0, labelByteLength);
        KeyParameter key = new KeyParameter(keyBytes);
        CipherParameters withIv = new ParametersWithIV(key, ivBytes);
        streamCipher.init(false, withIv);
        byte[] outputs = new byte[labelByteLength];
        streamCipher.processBytes(inputs, 0, labelByteLength, outputs, 0);
        return outputs;
    }

    /**
>>>>>>> 69909092
     * 生成布谷鸟哈希分桶。
     *
     * @param itemList 元素列表。
     * @param binNum   指定桶数量。
     * @param hashKeys 哈希算法密钥。
     * @return 布谷鸟哈希分桶是否成功。
     */
    private boolean generateCuckooHashBin(ArrayList<ByteBuffer> itemList, int binNum, byte[][] hashKeys) {
        // 初始化布谷鸟哈希
        cuckooHashBin = createCuckooHashBin(envType, params.getCuckooHashBinType(), retrievalSize, binNum, hashKeys);
        boolean success = false;
        // 将客户端消息插入到CuckooHash中
        cuckooHashBin.insertItems(itemList);
        if (cuckooHashBin.itemNumInStash() == 0) {
            success = true;
        }
        // 如果成功，则向布谷鸟哈希的空余位置插入空元素
        cuckooHashBin.insertPaddingItems(botElementByteBuffer);
        return success;
    }

    /**
     * 返回查询关键词的编码。
     *
     * @return 查询关键词的编码。
     */
    public List<long[][]> encodeQuery() {
        int itemEncodedSlotSize = params.getItemEncodedSlotSize();
        int itemPerCiphertext = params.getPolyModulusDegree() / itemEncodedSlotSize;
        int ciphertextNum = params.getBinNum() / itemPerCiphertext;
        long[][] items = new long[ciphertextNum][params.getPolyModulusDegree()];
        for (int i = 0; i < ciphertextNum; i++) {
            for (int j = 0; j < itemPerCiphertext; j++) {
                long[] item = params.getHashBinEntryEncodedArray(
                    cuckooHashBin.getHashBinEntry(i * itemPerCiphertext + j), true, secureRandom
                );
                System.arraycopy(item, 0, items[i], j * itemEncodedSlotSize, itemEncodedSlotSize);
            }
            for (int j = itemPerCiphertext * itemEncodedSlotSize; j < params.getPolyModulusDegree(); j++) {
                items[i][j] = 0;
            }
        }
        IntStream ciphertextStream = IntStream.range(0, ciphertextNum);
        ciphertextStream = parallel ? ciphertextStream.parallel() : ciphertextStream;
        return ciphertextStream
            .mapToObj(i -> computePowers(items[i], params.getPlainModulus(), params.getQueryPowers()))
            .collect(Collectors.toList());
    }

    /**
     * 生成盲化元素。
     *
     * @return 盲化元素。
     */
    private List<byte[]> generateBlindPayload() {
        Ecc ecc = EccFactory.createInstance(envType);
        BigInteger n = ecc.getN();
        inverseBetas = new BigInteger[retrievalArrayList.size()];
        IntStream retrievalIntStream = IntStream.range(0, retrievalArrayList.size());
        retrievalIntStream = parallel ? retrievalIntStream.parallel() : retrievalIntStream;
        return retrievalIntStream
            .mapToObj(index -> {
                // 生成盲化因子
                BigInteger beta = BigIntegerUtils.randomPositive(n, secureRandom);
                inverseBetas[index] = beta.modInverse(n);
                // hash to point
                ECPoint element = ecc.hashToCurve(retrievalArrayList.get(index).array());
                // 盲化
                return ecc.multiply(element, beta);
            })
            .map(element -> ecc.encode(element, compressEncode))
            .collect(Collectors.toList());
    }

    /**
     * 处理盲化元素PRF。
     *
     * @param blindPrf 盲化元素PRF。
     * @return 元素PRF。
     * @throws MpcAbortException 如果协议异常中止。
     */
    private ArrayList<ByteBuffer> handleBlindPrf(List<byte[]> blindPrf) throws MpcAbortException {
        MpcAbortPreconditions.checkArgument(blindPrf.size() == retrievalArrayList.size());
        Kdf kdf = KdfFactory.createInstance(envType);
        Prg prg = PrgFactory.createInstance(envType, CommonConstants.BLOCK_BYTE_LENGTH * 2);
        byte[][] blindPrfArray = blindPrf.toArray(new byte[0][]);
        Ecc ecc = EccFactory.createInstance(envType);
        IntStream batchIntStream = IntStream.range(0, retrievalSize);
        batchIntStream = parallel ? batchIntStream.parallel() : batchIntStream;
        return batchIntStream
            .mapToObj(index -> {
                // 解码
                ECPoint element = ecc.decode(blindPrfArray[index]);
                // 去盲化
                return ecc.multiply(element, inverseBetas[index]);
            })
            .map(element -> ecc.encode(element, false))
            .map(kdf::deriveKey)
            .map(prg::extendToBytes)
            .map(ByteBuffer::wrap)
            .collect(Collectors.toCollection(ArrayList::new));
    }

    /**
     * 计算幂次方。
     *
     * @param base      底数。
     * @param modulus   模数。
     * @param exponents 指数。
     * @return 幂次方。
     */
    private long[][] computePowers(long[] base, long modulus, int[] exponents) {
        Zp64 zp64 = Zp64Factory.createInstance(envType, modulus);
        long[][] result = new long[exponents.length][];
        assert exponents[0] == 1;
        result[0] = base;
        for (int i = 1; i < exponents.length; i++) {
            long[] temp = new long[base.length];
            for (int j = 0; j < base.length; j++) {
                temp[j] = zp64.mulPow(base[j], exponents[i]);
            }
            result[i] = temp;
        }
        return result;
    }
}<|MERGE_RESOLUTION|>--- conflicted
+++ resolved
@@ -279,32 +279,6 @@
     }
 
     /**
-<<<<<<< HEAD
-=======
-     * 返回标签明文。
-     *
-     * @param keyBytes       密钥字节。
-     * @param encryptedLabel 标签密文。
-     * @return 标签明文。
-     */
-    private byte[] labelDecryption(byte[] keyBytes, byte[] encryptedLabel) {
-        assert encryptedLabel.length > CommonConstants.BLOCK_BYTE_LENGTH;
-        BlockCipher blockCipher = new AESEngine();
-        StreamCipher streamCipher = new OFBBlockCipher(blockCipher, Byte.SIZE * CommonConstants.BLOCK_BYTE_LENGTH);
-        byte[] ivBytes = new byte[CommonConstants.BLOCK_BYTE_LENGTH];
-        System.arraycopy(encryptedLabel, 0, ivBytes, 0, CommonConstants.BLOCK_BYTE_LENGTH);
-        byte[] inputs = new byte[encryptedLabel.length - CommonConstants.BLOCK_BYTE_LENGTH];
-        System.arraycopy(encryptedLabel, CommonConstants.BLOCK_BYTE_LENGTH, inputs, 0, labelByteLength);
-        KeyParameter key = new KeyParameter(keyBytes);
-        CipherParameters withIv = new ParametersWithIV(key, ivBytes);
-        streamCipher.init(false, withIv);
-        byte[] outputs = new byte[labelByteLength];
-        streamCipher.processBytes(inputs, 0, labelByteLength, outputs, 0);
-        return outputs;
-    }
-
-    /**
->>>>>>> 69909092
      * 生成布谷鸟哈希分桶。
      *
      * @param itemList 元素列表。
