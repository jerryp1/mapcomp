package edu.alibaba.mpc4j.s2pc.pir.index.single;

import edu.alibaba.mpc4j.common.rpc.Party;
import edu.alibaba.mpc4j.common.rpc.Rpc;
import edu.alibaba.mpc4j.common.rpc.pto.PtoFactory;
<<<<<<< HEAD
import edu.alibaba.mpc4j.s2pc.pir.index.single.doublepir.Hhcm23DoubleSingleIndexPirClient;
import edu.alibaba.mpc4j.s2pc.pir.index.single.doublepir.Hhcm23DoubleSingleIndexPirConfig;
import edu.alibaba.mpc4j.s2pc.pir.index.single.doublepir.Hhcm23DoubleSingleIndexPirServer;
=======
import edu.alibaba.mpc4j.s2pc.pir.index.single.constantweightpir.Mk22SingleIndexPirClient;
import edu.alibaba.mpc4j.s2pc.pir.index.single.constantweightpir.Mk22SingleIndexPirConfig;
import edu.alibaba.mpc4j.s2pc.pir.index.single.constantweightpir.Mk22SingleIndexPirServer;
>>>>>>> 32ee5932
import edu.alibaba.mpc4j.s2pc.pir.index.single.fastpir.Ayaa21SingleIndexPirClient;
import edu.alibaba.mpc4j.s2pc.pir.index.single.fastpir.Ayaa21SingleIndexPirConfig;
import edu.alibaba.mpc4j.s2pc.pir.index.single.fastpir.Ayaa21SingleIndexPirServer;
import edu.alibaba.mpc4j.s2pc.pir.index.single.mulpir.Alpr21SingleIndexPirClient;
import edu.alibaba.mpc4j.s2pc.pir.index.single.mulpir.Alpr21SingleIndexPirConfig;
import edu.alibaba.mpc4j.s2pc.pir.index.single.mulpir.Alpr21SingleIndexPirServer;
import edu.alibaba.mpc4j.s2pc.pir.index.single.onionpir.Mcr21SingleIndexPirClient;
import edu.alibaba.mpc4j.s2pc.pir.index.single.onionpir.Mcr21SingleIndexPirConfig;
import edu.alibaba.mpc4j.s2pc.pir.index.single.onionpir.Mcr21SingleIndexPirServer;
import edu.alibaba.mpc4j.s2pc.pir.index.single.sealpir.Acls18SingleIndexPirClient;
import edu.alibaba.mpc4j.s2pc.pir.index.single.sealpir.Acls18SingleIndexPirConfig;
import edu.alibaba.mpc4j.s2pc.pir.index.single.sealpir.Acls18SingleIndexPirServer;
import edu.alibaba.mpc4j.s2pc.pir.index.single.simplepir.Hhcm23SimpleSingleIndexPirClient;
import edu.alibaba.mpc4j.s2pc.pir.index.single.simplepir.Hhcm23SimpleSingleIndexPirConfig;
import edu.alibaba.mpc4j.s2pc.pir.index.single.simplepir.Hhcm23SimpleSingleIndexPirServer;
import edu.alibaba.mpc4j.s2pc.pir.index.single.vectorizedpir.Mr23SingleIndexPirClient;
import edu.alibaba.mpc4j.s2pc.pir.index.single.vectorizedpir.Mr23SingleIndexPirConfig;
import edu.alibaba.mpc4j.s2pc.pir.index.single.vectorizedpir.Mr23SingleIndexPirServer;
import edu.alibaba.mpc4j.s2pc.pir.index.single.xpir.Mbfk16SingleIndexPirClient;
import edu.alibaba.mpc4j.s2pc.pir.index.single.xpir.Mbfk16SingleIndexPirConfig;
import edu.alibaba.mpc4j.s2pc.pir.index.single.xpir.Mbfk16SingleIndexPirServer;

/**
 * Single Index PIR factory.
 *
 * @author Liqiang Peng
 * @date 2022/8/24
 */
public class SingleIndexPirFactory implements PtoFactory {
    /**
     * private constructor.
     */
    private SingleIndexPirFactory() {
        // empty
    }

    /**
     * single index PIR type
     */
    public enum SingleIndexPirType {
        /**
         * XPIR
         */
        XPIR,
        /**
         * SealPIR
         */
        SEAL_PIR,
        /**
         * OnionPIR
         */
        ONION_PIR,
        /**
         * FastPIR
         */
        FAST_PIR,
        /**
         * Vectorized PIR
         */
        VECTORIZED_PIR,
        /**
         * Mul PIR
         */
        MUL_PIR,
        /**
<<<<<<< HEAD
         * Simple PIR
         */
        SIMPLE_PIR,
        /**
         * Double PIR
         */
        DOUBLE_PIR,
=======
         * Constant Weight PIR
         */
        CONSTANT_WEIGHT_PIR,
>>>>>>> 32ee5932
    }

    /**
     * create single index PIR server.
     *
     * @param serverRpc   server rpc.
     * @param clientParty client party.
     * @param config      config.
     * @return single index PIR server.
     */
    public static SingleIndexPirServer createServer(Rpc serverRpc, Party clientParty, SingleIndexPirConfig config) {
        SingleIndexPirType type = config.getProType();
        switch (type) {
            case XPIR:
                return new Mbfk16SingleIndexPirServer(serverRpc, clientParty, (Mbfk16SingleIndexPirConfig) config);
            case SEAL_PIR:
                return new Acls18SingleIndexPirServer(serverRpc, clientParty, (Acls18SingleIndexPirConfig) config);
            case ONION_PIR:
                return new Mcr21SingleIndexPirServer(serverRpc, clientParty, (Mcr21SingleIndexPirConfig) config);
            case FAST_PIR:
                return new Ayaa21SingleIndexPirServer(serverRpc, clientParty, (Ayaa21SingleIndexPirConfig) config);
            case VECTORIZED_PIR:
                return new Mr23SingleIndexPirServer(serverRpc, clientParty, (Mr23SingleIndexPirConfig) config);
            case MUL_PIR:
                return new Alpr21SingleIndexPirServer(serverRpc, clientParty, (Alpr21SingleIndexPirConfig) config);
<<<<<<< HEAD
            case SIMPLE_PIR:
                return new Hhcm23SimpleSingleIndexPirServer(
                    serverRpc, clientParty, (Hhcm23SimpleSingleIndexPirConfig) config
                );
            case DOUBLE_PIR:
                return new Hhcm23DoubleSingleIndexPirServer(
                    serverRpc, clientParty, (Hhcm23DoubleSingleIndexPirConfig) config
                );
=======
            case CONSTANT_WEIGHT_PIR:
                return new Mk22SingleIndexPirServer(serverRpc, clientParty, (Mk22SingleIndexPirConfig) config);
>>>>>>> 32ee5932
            default:
                throw new IllegalArgumentException(
                    "Invalid " + SingleIndexPirType.class.getSimpleName() + ": " + type.name()
                );
        }
    }

    /**
     * create single index PIR client.
     *
     * @param clientRpc   client rpc.
     * @param serverParty server party.
     * @param config      config.
     * @return single index PIR client.
     */
    public static SingleIndexPirClient createClient(Rpc clientRpc, Party serverParty, SingleIndexPirConfig config) {
        SingleIndexPirType type = config.getProType();
        switch (type) {
            case XPIR:
                return new Mbfk16SingleIndexPirClient(clientRpc, serverParty, (Mbfk16SingleIndexPirConfig) config);
            case SEAL_PIR:
                return new Acls18SingleIndexPirClient(clientRpc, serverParty, (Acls18SingleIndexPirConfig) config);
            case ONION_PIR:
                return new Mcr21SingleIndexPirClient(clientRpc, serverParty, (Mcr21SingleIndexPirConfig) config);
            case FAST_PIR:
                return new Ayaa21SingleIndexPirClient(clientRpc, serverParty, (Ayaa21SingleIndexPirConfig) config);
            case VECTORIZED_PIR:
                return new Mr23SingleIndexPirClient(clientRpc, serverParty, (Mr23SingleIndexPirConfig) config);
            case MUL_PIR:
                return new Alpr21SingleIndexPirClient(clientRpc, serverParty, (Alpr21SingleIndexPirConfig) config);
<<<<<<< HEAD
            case SIMPLE_PIR:
                return new Hhcm23SimpleSingleIndexPirClient(
                    clientRpc, serverParty, (Hhcm23SimpleSingleIndexPirConfig) config
                );
            case DOUBLE_PIR:
                return new Hhcm23DoubleSingleIndexPirClient(
                    clientRpc, serverParty, (Hhcm23DoubleSingleIndexPirConfig) config
                );
=======
            case CONSTANT_WEIGHT_PIR:
                return new Mk22SingleIndexPirClient(clientRpc, serverParty, (Mk22SingleIndexPirConfig) config);
>>>>>>> 32ee5932
            default:
                throw new IllegalArgumentException(
                    "Invalid " + SingleIndexPirType.class.getSimpleName() + ": " + type.name()
                );
        }
    }
}<|MERGE_RESOLUTION|>--- conflicted
+++ resolved
@@ -3,15 +3,9 @@
 import edu.alibaba.mpc4j.common.rpc.Party;
 import edu.alibaba.mpc4j.common.rpc.Rpc;
 import edu.alibaba.mpc4j.common.rpc.pto.PtoFactory;
-<<<<<<< HEAD
-import edu.alibaba.mpc4j.s2pc.pir.index.single.doublepir.Hhcm23DoubleSingleIndexPirClient;
-import edu.alibaba.mpc4j.s2pc.pir.index.single.doublepir.Hhcm23DoubleSingleIndexPirConfig;
-import edu.alibaba.mpc4j.s2pc.pir.index.single.doublepir.Hhcm23DoubleSingleIndexPirServer;
-=======
 import edu.alibaba.mpc4j.s2pc.pir.index.single.constantweightpir.Mk22SingleIndexPirClient;
 import edu.alibaba.mpc4j.s2pc.pir.index.single.constantweightpir.Mk22SingleIndexPirConfig;
 import edu.alibaba.mpc4j.s2pc.pir.index.single.constantweightpir.Mk22SingleIndexPirServer;
->>>>>>> 32ee5932
 import edu.alibaba.mpc4j.s2pc.pir.index.single.fastpir.Ayaa21SingleIndexPirClient;
 import edu.alibaba.mpc4j.s2pc.pir.index.single.fastpir.Ayaa21SingleIndexPirConfig;
 import edu.alibaba.mpc4j.s2pc.pir.index.single.fastpir.Ayaa21SingleIndexPirServer;
@@ -24,9 +18,6 @@
 import edu.alibaba.mpc4j.s2pc.pir.index.single.sealpir.Acls18SingleIndexPirClient;
 import edu.alibaba.mpc4j.s2pc.pir.index.single.sealpir.Acls18SingleIndexPirConfig;
 import edu.alibaba.mpc4j.s2pc.pir.index.single.sealpir.Acls18SingleIndexPirServer;
-import edu.alibaba.mpc4j.s2pc.pir.index.single.simplepir.Hhcm23SimpleSingleIndexPirClient;
-import edu.alibaba.mpc4j.s2pc.pir.index.single.simplepir.Hhcm23SimpleSingleIndexPirConfig;
-import edu.alibaba.mpc4j.s2pc.pir.index.single.simplepir.Hhcm23SimpleSingleIndexPirServer;
 import edu.alibaba.mpc4j.s2pc.pir.index.single.vectorizedpir.Mr23SingleIndexPirClient;
 import edu.alibaba.mpc4j.s2pc.pir.index.single.vectorizedpir.Mr23SingleIndexPirConfig;
 import edu.alibaba.mpc4j.s2pc.pir.index.single.vectorizedpir.Mr23SingleIndexPirServer;
@@ -77,19 +68,9 @@
          */
         MUL_PIR,
         /**
-<<<<<<< HEAD
-         * Simple PIR
-         */
-        SIMPLE_PIR,
-        /**
-         * Double PIR
-         */
-        DOUBLE_PIR,
-=======
          * Constant Weight PIR
          */
         CONSTANT_WEIGHT_PIR,
->>>>>>> 32ee5932
     }
 
     /**
@@ -115,19 +96,8 @@
                 return new Mr23SingleIndexPirServer(serverRpc, clientParty, (Mr23SingleIndexPirConfig) config);
             case MUL_PIR:
                 return new Alpr21SingleIndexPirServer(serverRpc, clientParty, (Alpr21SingleIndexPirConfig) config);
-<<<<<<< HEAD
-            case SIMPLE_PIR:
-                return new Hhcm23SimpleSingleIndexPirServer(
-                    serverRpc, clientParty, (Hhcm23SimpleSingleIndexPirConfig) config
-                );
-            case DOUBLE_PIR:
-                return new Hhcm23DoubleSingleIndexPirServer(
-                    serverRpc, clientParty, (Hhcm23DoubleSingleIndexPirConfig) config
-                );
-=======
             case CONSTANT_WEIGHT_PIR:
                 return new Mk22SingleIndexPirServer(serverRpc, clientParty, (Mk22SingleIndexPirConfig) config);
->>>>>>> 32ee5932
             default:
                 throw new IllegalArgumentException(
                     "Invalid " + SingleIndexPirType.class.getSimpleName() + ": " + type.name()
@@ -158,19 +128,8 @@
                 return new Mr23SingleIndexPirClient(clientRpc, serverParty, (Mr23SingleIndexPirConfig) config);
             case MUL_PIR:
                 return new Alpr21SingleIndexPirClient(clientRpc, serverParty, (Alpr21SingleIndexPirConfig) config);
-<<<<<<< HEAD
-            case SIMPLE_PIR:
-                return new Hhcm23SimpleSingleIndexPirClient(
-                    clientRpc, serverParty, (Hhcm23SimpleSingleIndexPirConfig) config
-                );
-            case DOUBLE_PIR:
-                return new Hhcm23DoubleSingleIndexPirClient(
-                    clientRpc, serverParty, (Hhcm23DoubleSingleIndexPirConfig) config
-                );
-=======
             case CONSTANT_WEIGHT_PIR:
                 return new Mk22SingleIndexPirClient(clientRpc, serverParty, (Mk22SingleIndexPirConfig) config);
->>>>>>> 32ee5932
             default:
                 throw new IllegalArgumentException(
                     "Invalid " + SingleIndexPirType.class.getSimpleName() + ": " + type.name()
