package edu.alibaba.mpc4j.s2pc.pir.index.single.mulpir;

import edu.alibaba.mpc4j.common.rpc.desc.SecurityModel;
import edu.alibaba.mpc4j.common.rpc.pto.AbstractMultiPartyPtoConfig;
import edu.alibaba.mpc4j.s2pc.pir.index.single.SingleIndexPirConfig;
import edu.alibaba.mpc4j.s2pc.pir.index.single.SingleIndexPirFactory;

/**
 * Mul PIR config.
 *
 * @author Qixian Zhou
 * @date 2023/5/29
 */
public class Alpr21SingleIndexPirConfig extends AbstractMultiPartyPtoConfig implements SingleIndexPirConfig {

    public Alpr21SingleIndexPirConfig(Builder builder) {
        super(SecurityModel.MALICIOUS);
    }

    @Override
    public SingleIndexPirFactory.SingleIndexPirType getProType() {
        return SingleIndexPirFactory.SingleIndexPirType.MUL_PIR;
    }

<<<<<<< HEAD
    public static class Builder implements org.apache.commons.lang3.builder.Builder<Alpr21SingleIndexPirConfig> {
=======
    @Override
    public void setEnvType(EnvType envType) {
        if (envType.equals(EnvType.STANDARD_JDK) || envType.equals(EnvType.INLAND_JDK)) {
            throw new IllegalArgumentException("Protocol using " + CommonConstants.MPC4J_NATIVE_FHE_NAME
                + " must not be " + EnvType.STANDARD_JDK.name() + " or " + EnvType.INLAND_JDK.name()
                + ": " + envType.name());
        }
    }
>>>>>>> 68b174b4

        public Builder() {
            // empty
        }

        @Override
        public Alpr21SingleIndexPirConfig build() {
            return new Alpr21SingleIndexPirConfig(this);
        }
    }
}
<|MERGE_RESOLUTION|>--- conflicted
+++ resolved
@@ -1,7 +1,8 @@
 package edu.alibaba.mpc4j.s2pc.pir.index.single.mulpir;
 
 import edu.alibaba.mpc4j.common.rpc.desc.SecurityModel;
-import edu.alibaba.mpc4j.common.rpc.pto.AbstractMultiPartyPtoConfig;
+import edu.alibaba.mpc4j.common.tool.CommonConstants;
+import edu.alibaba.mpc4j.common.tool.EnvType;
 import edu.alibaba.mpc4j.s2pc.pir.index.single.SingleIndexPirConfig;
 import edu.alibaba.mpc4j.s2pc.pir.index.single.SingleIndexPirFactory;
 
@@ -11,20 +12,17 @@
  * @author Qixian Zhou
  * @date 2023/5/29
  */
-public class Alpr21SingleIndexPirConfig extends AbstractMultiPartyPtoConfig implements SingleIndexPirConfig {
+public class Alpr21SingleIndexPirConfig implements SingleIndexPirConfig {
 
-    public Alpr21SingleIndexPirConfig(Builder builder) {
-        super(SecurityModel.MALICIOUS);
+    public Alpr21SingleIndexPirConfig() {
+        // empty
     }
 
     @Override
-    public SingleIndexPirFactory.SingleIndexPirType getProType() {
-        return SingleIndexPirFactory.SingleIndexPirType.MUL_PIR;
+    public SecurityModel getSecurityModel() {
+        return SecurityModel.SEMI_HONEST;
     }
 
-<<<<<<< HEAD
-    public static class Builder implements org.apache.commons.lang3.builder.Builder<Alpr21SingleIndexPirConfig> {
-=======
     @Override
     public void setEnvType(EnvType envType) {
         if (envType.equals(EnvType.STANDARD_JDK) || envType.equals(EnvType.INLAND_JDK)) {
@@ -33,15 +31,14 @@
                 + ": " + envType.name());
         }
     }
->>>>>>> 68b174b4
 
-        public Builder() {
-            // empty
-        }
+    @Override
+    public EnvType getEnvType() {
+        return EnvType.STANDARD;
+    }
 
-        @Override
-        public Alpr21SingleIndexPirConfig build() {
-            return new Alpr21SingleIndexPirConfig(this);
-        }
+    @Override
+    public SingleIndexPirFactory.SingleIndexPirType getProType() {
+        return SingleIndexPirFactory.SingleIndexPirType.MUL_PIR;
     }
 }
