--- conflicted
+++ resolved
@@ -47,7 +47,7 @@
         // RRK+20 + silent OT
         configurations.add(new Object[]{
             ZlTruncFactory.ZlTruncType.RRK20.name() + " silent OT",
-            new Rrk20ZlTruncConfig.Builder(true).build()
+            new Rrk20ZlTruncConfig.Builder(DEFAULT_ZL, true).build()
         });
         // GP23 + silent OT
         configurations.add(new Object[]{
@@ -57,11 +57,7 @@
         // RRK+20
         configurations.add(new Object[]{
             ZlTruncFactory.ZlTruncType.RRK20.name(),
-<<<<<<< HEAD
-            new Rrk20ZlTruncConfig.Builder(DEFAULT_ZL,true).build()
-=======
-            new Rrk20ZlTruncConfig.Builder(false).build()
->>>>>>> a58f3523
+            new Rrk20ZlTruncConfig.Builder(DEFAULT_ZL, false).build()
         });
         // GP23
         configurations.add(new Object[]{
@@ -125,7 +121,7 @@
                 x1[i] = new BigInteger(ZlTruncTest.DEFAULT_ZL.getL(), SECURE_RANDOM);
                 x0[i] = new BigInteger(ZlTruncTest.DEFAULT_ZL.getL(), SECURE_RANDOM);
                 x[i] = x0[i].add(x1[i]).mod(n);
-            } while(x[i].compareTo(bound) >= 0 && x[i].subtract(n).abs().compareTo(bound) >= 0);
+            } while (x[i].compareTo(bound) >= 0 && x[i].subtract(n).abs().compareTo(bound) >= 0);
         }
         ZlVector x0Vector = ZlVector.create(ZlTruncTest.DEFAULT_ZL, x0);
         ZlVector x1Vector = ZlVector.create(ZlTruncTest.DEFAULT_ZL, x1);
