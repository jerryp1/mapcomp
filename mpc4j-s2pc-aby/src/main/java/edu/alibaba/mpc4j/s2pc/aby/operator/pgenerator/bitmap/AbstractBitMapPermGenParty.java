package edu.alibaba.mpc4j.s2pc.aby.operator.pgenerator.bitmap;

import edu.alibaba.mpc4j.common.rpc.MpcAbortException;
import edu.alibaba.mpc4j.common.rpc.Party;
import edu.alibaba.mpc4j.common.rpc.PtoState;
import edu.alibaba.mpc4j.common.rpc.Rpc;
import edu.alibaba.mpc4j.common.rpc.desc.PtoDesc;
import edu.alibaba.mpc4j.common.tool.utils.CommonUtils;
import edu.alibaba.mpc4j.crypto.matrix.vector.ZlVector;
import edu.alibaba.mpc4j.s2pc.aby.basics.bit2a.Bit2aFactory;
import edu.alibaba.mpc4j.s2pc.aby.basics.bit2a.Bit2aParty;
import edu.alibaba.mpc4j.s2pc.aby.basics.z2.SquareZ2Vector;
import edu.alibaba.mpc4j.s2pc.aby.basics.z2.Z2cFactory;
import edu.alibaba.mpc4j.s2pc.aby.basics.z2.Z2cParty;
import edu.alibaba.mpc4j.s2pc.aby.basics.zl.SquareZlVector;
import edu.alibaba.mpc4j.s2pc.aby.basics.zl.ZlcFactory;
import edu.alibaba.mpc4j.s2pc.aby.basics.zl.ZlcParty;
import edu.alibaba.mpc4j.s2pc.aby.operator.pgenerator.AbstractPermGenParty;
import edu.alibaba.mpc4j.s2pc.aby.operator.pgenerator.PermGenFactory.PartyTypes;
import edu.alibaba.mpc4j.s2pc.aby.operator.row.mux.zl.ZlMuxFactory;
import edu.alibaba.mpc4j.s2pc.aby.operator.row.mux.zl.ZlMuxParty;

import java.math.BigInteger;
import java.util.stream.IntStream;

public abstract class AbstractBitMapPermGenParty extends AbstractPermGenParty {

    /**
     * Bit2a sender.
     */
    private final Bit2aParty bit2aParty;
    /**
     * Zl circuit sender.
     */
    private final ZlcParty zlcParty;
    /**
     * Z2 circuit sender.
     */
    private final Z2cParty z2cParty;
    /**
     * Zl mux sender.
     */
    private final ZlMuxParty zlMuxParty;

    protected AbstractBitMapPermGenParty(PtoDesc ptoDesc, Rpc rpc, Party otherParty, BitmapPermGenConfig config, PartyTypes partyTypes) {
        super(ptoDesc, rpc, otherParty, config);
        if (partyTypes.equals(PartyTypes.SENDER)) {
            bit2aParty = Bit2aFactory.createSender(rpc, otherParty, config.getBit2aConfig());
            z2cParty = Z2cFactory.createSender(rpc, otherParty, config.getZ2cConfig());
            zlcParty = ZlcFactory.createSender(rpc, otherParty, config.getZlcConfig());
            zlMuxParty = ZlMuxFactory.createSender(rpc, otherParty, config.getZlMuxConfig());
        } else {
            bit2aParty = Bit2aFactory.createReceiver(rpc, otherParty, config.getBit2aConfig());
            z2cParty = Z2cFactory.createReceiver(rpc, otherParty, config.getZ2cConfig());
            zlcParty = ZlcFactory.createReceiver(rpc, otherParty, config.getZlcConfig());
            zlMuxParty = ZlMuxFactory.createReceiver(rpc, otherParty, config.getZlMuxConfig());
        }
        addMultipleSubPtos(bit2aParty, zlcParty, zlMuxParty);
        zl = config.getBit2aConfig().getZl();
        byteL = zl.getByteL();
    }

    @Override
<<<<<<< HEAD
    public void init(int maxL, int maxNum, int maxBitNum) throws MpcAbortException {
        int maxFullNum = CommonUtils.getByteLength(maxNum)<<3;
        setInitInput(maxL, maxFullNum, maxBitNum);
        logPhaseInfo(PtoState.INIT_BEGIN);

        stopWatch.start();
        bit2aParty.init(maxL, maxFullNum * maxBitNum);
=======
    public void init(int maxNum, int maxBitNum) throws MpcAbortException {
        int maxFullNum = CommonUtils.getByteLength(maxNum)<<3;
        setInitInput(maxFullNum, maxBitNum);
        logPhaseInfo(PtoState.INIT_BEGIN);

        stopWatch.start();
        bit2aParty.init(zl.getL(), maxFullNum * maxBitNum);
>>>>>>> a009169e
        z2cParty.init(1);
        zlcParty.init(1);
        zlMuxParty.init(maxFullNum * (maxBitNum + 1));
        logStepInfo(PtoState.INIT_STEP, 1, 1, resetAndGetTime());

        logPhaseInfo(PtoState.INIT_END);
    }

    @Override
    public SquareZlVector sort(SquareZ2Vector[] xiArray) throws MpcAbortException {
        setPtoInput(xiArray);
        logPhaseInfo(PtoState.PTO_BEGIN);

        stopWatch.start();
        SquareZlVector[] bitA = new SquareZlVector[xiArray.length + 1];
        System.arraycopy(bit2aParty.bit2a(xiArray), 0, bitA, 0, xiArray.length);

        SquareZlVector sumAll = bitA[0].copy();
        IntStream.range(1, xiArray.length).forEach(i -> sumAll.getZlVector().addi(bitA[i].getZlVector()));
        sumAll.getZlVector().negi();
        ZlVector onesPlain = ZlVector.createOnes(zl, bitA[0].getNum());
        SquareZlVector ones = zlcParty.setPublicValue(onesPlain);
        sumAll.getZlVector().addi(ones.getZlVector());
        bitA[xiArray.length] = sumAll;

        logStepInfo(PtoState.PTO_STEP, 1, 3, resetAndGetTime(), "transfer binary shares to arithmetic shares");

        // prefix sum
        stopWatch.start();
        SquareZlVector[] indexes = computeIndex(bitA);
        logStepInfo(PtoState.PTO_STEP, 2, 3, resetAndGetTime(), "prefix sum");

        stopWatch.start();
        SquareZ2Vector[] bits = new SquareZ2Vector[xiArray.length + 1];
        System.arraycopy(xiArray, 0, bits, 0, xiArray.length);
        SquareZ2Vector notXorAll = xiArray[0].copy();
        IntStream.range(1, xiArray.length).forEach(i -> notXorAll.getBitVector().xori(bits[i].getBitVector()));
        z2cParty.noti(notXorAll);
        bits[xiArray.length] = notXorAll;
        SquareZlVector res = muxMultiIndex(bits, indexes);
        logStepInfo(PtoState.PTO_STEP, 3, 3, resetAndGetTime(), "compute permutation");

        logPhaseInfo(PtoState.PTO_END);
        return res;
    }

    private SquareZlVector[] computeIndex(SquareZlVector[] signs) {
        // prefix sum
        SquareZlVector zeroPlain = SquareZlVector.createZeros(zl, 1);
        SquareZlVector[] indexes = new SquareZlVector[signs.length];
        for (int i = signs.length - 1; i >= 0; i--) {
            indexes[i] = zlcParty.rowAdderWithPrefix(signs[i], zeroPlain);
            zeroPlain = SquareZlVector.create(zl, new BigInteger[]{indexes[i].getZlVector().getElement(indexes[i].getNum() - 1)}, false);
        }
        return indexes;
    }

    private SquareZlVector muxMultiIndex(SquareZ2Vector[] xiArray, SquareZlVector[] indexes) throws MpcAbortException {
        assert indexes.length == xiArray.length;
        SquareZlVector[] mulRes = zlMuxParty.mux(xiArray, indexes);
        for (int i = 1; i < mulRes.length; i++) {
            mulRes[0] = zlcParty.add(mulRes[0], mulRes[i]);
        }
        SquareZlVector plainOne = SquareZlVector.createOnes(zl, mulRes[0].getNum());
        return zlcParty.sub(mulRes[0], plainOne);
    }
}<|MERGE_RESOLUTION|>--- conflicted
+++ resolved
@@ -61,15 +61,6 @@
     }
 
     @Override
-<<<<<<< HEAD
-    public void init(int maxL, int maxNum, int maxBitNum) throws MpcAbortException {
-        int maxFullNum = CommonUtils.getByteLength(maxNum)<<3;
-        setInitInput(maxL, maxFullNum, maxBitNum);
-        logPhaseInfo(PtoState.INIT_BEGIN);
-
-        stopWatch.start();
-        bit2aParty.init(maxL, maxFullNum * maxBitNum);
-=======
     public void init(int maxNum, int maxBitNum) throws MpcAbortException {
         int maxFullNum = CommonUtils.getByteLength(maxNum)<<3;
         setInitInput(maxFullNum, maxBitNum);
@@ -77,7 +68,6 @@
 
         stopWatch.start();
         bit2aParty.init(zl.getL(), maxFullNum * maxBitNum);
->>>>>>> a009169e
         z2cParty.init(1);
         zlcParty.init(1);
         zlMuxParty.init(maxFullNum * (maxBitNum + 1));
