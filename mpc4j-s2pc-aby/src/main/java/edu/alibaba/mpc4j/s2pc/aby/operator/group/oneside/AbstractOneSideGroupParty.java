package edu.alibaba.mpc4j.s2pc.aby.operator.group.oneside;

import edu.alibaba.mpc4j.common.rpc.Party;
import edu.alibaba.mpc4j.common.rpc.Rpc;
import edu.alibaba.mpc4j.common.rpc.desc.PtoDesc;
import edu.alibaba.mpc4j.common.rpc.pto.AbstractTwoPartyPto;
import edu.alibaba.mpc4j.common.tool.MathPreconditions;
import edu.alibaba.mpc4j.common.tool.bitvector.BitVector;
import edu.alibaba.mpc4j.s2pc.aby.basics.z2.SquareZ2Vector;
import edu.alibaba.mpc4j.s2pc.aby.operator.group.oneside.OneSideGroupFactory.AggTypes;

import java.util.Arrays;

public abstract class AbstractOneSideGroupParty extends AbstractTwoPartyPto implements OneSideGroupParty {
    protected int dataNum;
    protected int dimLen;

    protected AbstractOneSideGroupParty(PtoDesc ptoDesc, Rpc rpc, Party otherParty, OneSideGroupConfig config) {
        super(ptoDesc, rpc, otherParty, config);
    }

    protected void setInitInput(int attrNum, int maxNum, int maxBitNum) {
        MathPreconditions.checkPositive("attrNum", attrNum);
        MathPreconditions.checkGreaterOrEqual("maxNum", maxNum, 2);
        MathPreconditions.checkPositive("maxBitNum", maxBitNum);
        initState();
    }

    protected void setInputs(SquareZ2Vector[] xiArrays, SquareZ2Vector validFlags, AggTypes aggType, BitVector groupFlag){
        dataNum = xiArrays[0].bitNum();
        assert dataNum >= 2;
        if(groupFlag != null){
            MathPreconditions.checkEqual("dataNum", "groupFlag.length", dataNum, groupFlag.bitNum());
        }
<<<<<<< HEAD
//        MathPreconditions.checkEqual("dataNum", "validFlags[i].bitNum()", dataNum, validFlags.bitNum());
        Arrays.stream(xiArrays).forEach(x -> MathPreconditions.checkEqual("dataNum", "xiArrays[i].bitNum()", dataNum, x.bitNum()));
        // copy original data
        resultData = Arrays.stream(xiArrays).map(x -> SquareZ2Vector.createZeros(x.bitNum(), false)).toArray(SquareZ2Vector[]::new);
//        validFlagArray = validFlags.copy();
        this.aggType = aggType;
        gFlag = groupFlag == null ? null : groupFlag.copy();
        // todo 先处理一遍 得到初始的sValue和pValue，对于左孩子：p=0, s=v; 对于右孩子：p = v - fv, s = fv. 需要验证是否正确
        pValues = Arrays.stream(xiArrays).map(x -> SquareZ2Vector.createZeros(x.bitNum(), false)).toArray(SquareZ2Vector[]::new);
        sValues = Arrays.copyOf(xiArrays, xiArrays.length);
=======
        MathPreconditions.checkEqual("dataNum", "validFlags[i].bitNum()", dataNum, validFlags.bitNum());
        Arrays.stream(xiArrays).forEach(x -> MathPreconditions.checkEqual("dataNum", "xiArrays[i].bitNum()", dataNum, x.bitNum()));
>>>>>>> a009169e
    }

    protected void setInputs(SquareZ2Vector[][] xiArrays, SquareZ2Vector[] validFlags, AggTypes[] aggType, BitVector groupFlag){
        dataNum = xiArrays[0][0].bitNum();
        assert dataNum >= 2;
        dimLen = xiArrays[0].length;
        for(SquareZ2Vector[] eachAttr : xiArrays){
            MathPreconditions.checkEqual("dimLen", "eachAttr.length", dimLen, eachAttr.length);
            for(SquareZ2Vector each : eachAttr){
                MathPreconditions.checkEqual("dataNum", "each.bitNum()", dataNum, each.bitNum());
            }
        }
        for(SquareZ2Vector each : validFlags){
            MathPreconditions.checkEqual("dataNum", "validFlag.bitNum()", dataNum, each.bitNum());
        }
        if(groupFlag != null){
            MathPreconditions.checkEqual("dataNum", "groupFlag.length", dataNum, groupFlag.bitNum());
        }
    }
}<|MERGE_RESOLUTION|>--- conflicted
+++ resolved
@@ -32,21 +32,8 @@
         if(groupFlag != null){
             MathPreconditions.checkEqual("dataNum", "groupFlag.length", dataNum, groupFlag.bitNum());
         }
-<<<<<<< HEAD
-//        MathPreconditions.checkEqual("dataNum", "validFlags[i].bitNum()", dataNum, validFlags.bitNum());
-        Arrays.stream(xiArrays).forEach(x -> MathPreconditions.checkEqual("dataNum", "xiArrays[i].bitNum()", dataNum, x.bitNum()));
-        // copy original data
-        resultData = Arrays.stream(xiArrays).map(x -> SquareZ2Vector.createZeros(x.bitNum(), false)).toArray(SquareZ2Vector[]::new);
-//        validFlagArray = validFlags.copy();
-        this.aggType = aggType;
-        gFlag = groupFlag == null ? null : groupFlag.copy();
-        // todo 先处理一遍 得到初始的sValue和pValue，对于左孩子：p=0, s=v; 对于右孩子：p = v - fv, s = fv. 需要验证是否正确
-        pValues = Arrays.stream(xiArrays).map(x -> SquareZ2Vector.createZeros(x.bitNum(), false)).toArray(SquareZ2Vector[]::new);
-        sValues = Arrays.copyOf(xiArrays, xiArrays.length);
-=======
         MathPreconditions.checkEqual("dataNum", "validFlags[i].bitNum()", dataNum, validFlags.bitNum());
         Arrays.stream(xiArrays).forEach(x -> MathPreconditions.checkEqual("dataNum", "xiArrays[i].bitNum()", dataNum, x.bitNum()));
->>>>>>> a009169e
     }
 
     protected void setInputs(SquareZ2Vector[][] xiArrays, SquareZ2Vector[] validFlags, AggTypes[] aggType, BitVector groupFlag){
