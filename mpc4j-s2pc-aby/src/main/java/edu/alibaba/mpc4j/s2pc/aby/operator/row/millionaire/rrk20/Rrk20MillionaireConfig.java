--- conflicted
+++ resolved
@@ -73,11 +73,7 @@
         private final Z2cConfig z2cConfig;
 
         public Builder(SecurityModel securityModel, boolean silent) {
-<<<<<<< HEAD
-            bcConfig = Z2cFactory.createDefaultConfig(securityModel, silent);
-=======
             z2cConfig = Z2cFactory.createDefaultConfig(securityModel, silent);
->>>>>>> eae759cb
             if (silent) {
                 lnotConfig = LnotFactory.createCacheConfig(SecurityModel.SEMI_HONEST);
             } else {
