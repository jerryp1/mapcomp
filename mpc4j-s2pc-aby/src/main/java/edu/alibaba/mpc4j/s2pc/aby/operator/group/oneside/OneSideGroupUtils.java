package edu.alibaba.mpc4j.s2pc.aby.operator.group.oneside;

import edu.alibaba.mpc4j.common.tool.bitvector.BitVector;
import edu.alibaba.mpc4j.common.tool.bitvector.BitVectorFactory;
import edu.alibaba.mpc4j.common.tool.utils.CommonUtils;
import edu.alibaba.mpc4j.s2pc.aby.basics.z2.SquareZ2Vector;
import gnu.trove.list.TIntList;
import gnu.trove.list.linked.TIntLinkedList;

import java.util.Arrays;
import java.util.stream.IntStream;

public class OneSideGroupUtils {

    /**
     * get the flags representing which rows store the group aggregation results
     *
     * @param groupFlag if the i-th row is the last one in its group, groupFlag[i] = true, otherwise, groupFlag[i] = false
     * @return the party's output.
     */
    public static int[] getResPosFlag(boolean[] groupFlag) {
        TIntList list = new TIntLinkedList();
        int index = groupFlag.length - 1;
        while (index >= 0) {
            int curr = index - 1;
            while (curr >= 0 && (!groupFlag[curr])) {
                curr--;
            }
            if (curr == -1) {
                list.add(0);
            } else {
                list.add(OneSideGroupUtils.rightMostChildOfLeftSubTreeOfCommonAncestor(curr + 1, index));
            }
            index = curr;
        }
        int[] res = new int[list.size()];
        IntStream.range(0, list.size()).forEach(i -> res[i] = list.get(list.size() - 1 - i));
        return res;
    }

<<<<<<< HEAD
    public static int[] getResPosNew(boolean[] flag){
        // p1. 该分组里面有没有1                      = l.p1 | r.p2
        // p2. 该分组的前一个分组最后一个是不是1         = l.p2
        // r1. 要不要更新p                           l.p2 = 0 & (( l.p1 = 0 & r.p1 = 1) | 自己是右孩子，l.p1 = 0 & r.p1 = 0)
        // r2. 要不要更新s
        // r3. 要不要更新上组的最后一个                ((l.p2 = 1 | l.p1 = 1) & r.p1 = 1) | l.p2 = 1
        // 更新的值
        //          case1: l.p2 = 1, l.p1 = 0, r.p1 = 1 代表左边的分组到了尽头，必须要更新了:
        //                      更新给分组最后一个的值 v = op(l.s,r.p)
        //                      p = null, s = r.s
        //          case2: r.p2 = 1 代表左边最后一个是分位点，无论如何更新下它的值
        //                      更新给分组最后一个的值 v = l.s
        //                      p = l.p, s = r.p1 ? r.s : r.p
        //          case3:

        // 初始化
        // 先做一次判断，如果自己的f = 0，则置为非法值，如果自己的f = 1，且自己的p2 = 1，即自己是独立的值，那么直接赋值给结果
        // 左边p
        //      左孩子:
        //          自己是1的时候
        //              p = null, s = v
        //          自己是0的时候
        //              p = null, s = v
        //      右孩子:
        //          自己是1的时候
        //              p2 = 1: p = null, s = v
        //              p2 = 0: p = v, s = null
        //          自己是0的时候
        //              p = v, s = null
        //
        // 右边s 右孩子 = 0   自己是右孩子，并且l.

        return null;
    }


=======
>>>>>>> a009169e
    public static SquareZ2Vector[][] getPos(SquareZ2Vector[] data, int[] startIndex, int num, int skipLen, boolean parallel){
        SquareZ2Vector[][] res = new SquareZ2Vector[2][data.length];
        IntStream intStream = parallel ? IntStream.range(0, data.length).parallel() : IntStream.range(0, data.length);
        intStream.forEach(i -> {
            res[0][i] = data[i].getPointsWithFixedSpace(startIndex[0], num, skipLen);
            res[1][i] = data[i].getPointsWithFixedSpace(startIndex[1], num, skipLen);
        });
        return res;
    }
    public static SquareZ2Vector[] getPos(SquareZ2Vector[] data, int startIndex, int num, int skipLen, boolean parallel){
        SquareZ2Vector[] res = new SquareZ2Vector[data.length];
        IntStream intStream = parallel ? IntStream.range(0, data.length).parallel() : IntStream.range(0, data.length);
        intStream.forEach(i -> res[i] = data[i].getPointsWithFixedSpace(startIndex, num, skipLen));
        return res;
    }

    public static void setPos(SquareZ2Vector[] target, SquareZ2Vector[] source, int startIndex, int num, int skipLen, boolean parallel){
        IntStream intStream = parallel ? IntStream.range(0, target.length).parallel() : IntStream.range(0, target.length);
        intStream.forEach(i -> target[i].setPointsWithFixedSpace(source[i], startIndex, num, skipLen));
    }

    public static BitVector crossZeroAndOne(int dataNum, boolean oddIsZero){
        byte a;
        if(oddIsZero){
            a = (byte) ((dataNum & 1) == 0 ? 0b01010101 : 0b10101010);
        }else{
            a = (byte) ((dataNum & 1) == 1 ? 0b01010101 : 0b10101010);
        }
        int byteLen = CommonUtils.getByteLength(dataNum);
        byte[] bytes = new byte[byteLen];
        Arrays.fill(bytes, a);
        bytes[0] &= (byte) ((1<<(dataNum & 7)) - 1);
        return BitVectorFactory.create(dataNum, bytes);
    }

    /**
     * the index at the rightmost leaf of the left subtree under the lowest common ancestor of l and r
     */
    public static int rightMostChildOfLeftSubTreeOfCommonAncestor(int l, int r) {
        if (l == r) {
            return l;
        }
        int level = ceilSmallOrEqual(l ^ r);
        return ((r >>> level) << level) - 1;
    }

    /**
     * return the value y such that (1 << y) <= n && (1 << (1 + y)) > n
     */
    public static int ceilSmallOrEqual(int n) {
        if (n == 0) {
            return 0;
        }
        int level = -1;
        int initNum = 1;
        while (initNum <= n) {
            level++;
            initNum <<= 1;
        }
        return level;
    }
}<|MERGE_RESOLUTION|>--- conflicted
+++ resolved
@@ -38,45 +38,6 @@
         return res;
     }
 
-<<<<<<< HEAD
-    public static int[] getResPosNew(boolean[] flag){
-        // p1. 该分组里面有没有1                      = l.p1 | r.p2
-        // p2. 该分组的前一个分组最后一个是不是1         = l.p2
-        // r1. 要不要更新p                           l.p2 = 0 & (( l.p1 = 0 & r.p1 = 1) | 自己是右孩子，l.p1 = 0 & r.p1 = 0)
-        // r2. 要不要更新s
-        // r3. 要不要更新上组的最后一个                ((l.p2 = 1 | l.p1 = 1) & r.p1 = 1) | l.p2 = 1
-        // 更新的值
-        //          case1: l.p2 = 1, l.p1 = 0, r.p1 = 1 代表左边的分组到了尽头，必须要更新了:
-        //                      更新给分组最后一个的值 v = op(l.s,r.p)
-        //                      p = null, s = r.s
-        //          case2: r.p2 = 1 代表左边最后一个是分位点，无论如何更新下它的值
-        //                      更新给分组最后一个的值 v = l.s
-        //                      p = l.p, s = r.p1 ? r.s : r.p
-        //          case3:
-
-        // 初始化
-        // 先做一次判断，如果自己的f = 0，则置为非法值，如果自己的f = 1，且自己的p2 = 1，即自己是独立的值，那么直接赋值给结果
-        // 左边p
-        //      左孩子:
-        //          自己是1的时候
-        //              p = null, s = v
-        //          自己是0的时候
-        //              p = null, s = v
-        //      右孩子:
-        //          自己是1的时候
-        //              p2 = 1: p = null, s = v
-        //              p2 = 0: p = v, s = null
-        //          自己是0的时候
-        //              p = v, s = null
-        //
-        // 右边s 右孩子 = 0   自己是右孩子，并且l.
-
-        return null;
-    }
-
-
-=======
->>>>>>> a009169e
     public static SquareZ2Vector[][] getPos(SquareZ2Vector[] data, int[] startIndex, int num, int skipLen, boolean parallel){
         SquareZ2Vector[][] res = new SquareZ2Vector[2][data.length];
         IntStream intStream = parallel ? IntStream.range(0, data.length).parallel() : IntStream.range(0, data.length);
