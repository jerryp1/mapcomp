package edu.alibaba.mpc4j.s2pc.aby.operator.group.oneside;

import edu.alibaba.mpc4j.common.rpc.MpcAbortException;
import edu.alibaba.mpc4j.common.rpc.pto.TwoPartyPto;
import edu.alibaba.mpc4j.common.tool.bitvector.BitVector;
import edu.alibaba.mpc4j.s2pc.aby.basics.z2.SquareZ2Vector;
import edu.alibaba.mpc4j.s2pc.aby.operator.group.oneside.OneSideGroupFactory.AggTypes;

public interface OneSideGroupParty extends TwoPartyPto {
    /**
     * inits the protocol.
     *
     * @param attrNum   attribute number.
     * @param maxNum    max num.
     * @param maxBitNum max input bit number
     * @throws MpcAbortException the protocol failure aborts.
     */
    void init(int attrNum, int maxNum, int maxBitNum) throws MpcAbortException;

    /**
     * get the flags representing which rows store the group aggregation results
     *
     * @param groupFlag if the i-th row is the last one in its group, groupFlag[i] = true, otherwise, groupFlag[i] = false
     * @return the party's output.
     */
<<<<<<< HEAD
    default boolean[] getResPosFlag(boolean[] groupFlag) {
        boolean[] res = new boolean[groupFlag.length];
        int index = groupFlag.length - 1;
        while (index >= 0) {
            int curr = index - 1;
            while (curr >= 0 && (!groupFlag[curr])) {
                curr--;
            }
            if (curr == -1) {
                res[0] = true;
            } else {
                res[OneSideGroupUtils.rightMostChildOfLeftSubTreeOfCommonAncestor(curr + 1, index)] = true;
            }
            index = curr;
        }
        return res;
    }
=======
    int[] getResPosFlag(BitVector groupFlag);
>>>>>>> a009169e

    /**
     * Executes the protocol.
     *
     * @param xiArrays   the arrays of share xi.
     * @param validFlags whether the corresponding row is valid
     * @param aggTypes   max or min
     * @param groupFlag  if the i-th row is the last one in its group, groupFlag[i] = true, otherwise, groupFlag[i] = false
     * @return the party's output.
     * @throws MpcAbortException the protocol failure aborts.
     */
    SquareZ2Vector[] groupAgg(SquareZ2Vector[] xiArrays, SquareZ2Vector validFlags, AggTypes aggTypes, BitVector groupFlag) throws MpcAbortException;

    /**
     * Executes the protocol.
     *
     * @param xiArrays   the arrays of share xi.
     * @param validFlags whether the corresponding row is valid
     * @param aggTypes   max or min
     * @param groupFlag  if the i-th row is the last one in its group, groupFlag[i] = true, otherwise, groupFlag[i] = false
     * @return the party's output.
     * @throws MpcAbortException the protocol failure aborts.
     */
    SquareZ2Vector[][] groupAgg(SquareZ2Vector[][] xiArrays, SquareZ2Vector[] validFlags, AggTypes[] aggTypes, BitVector groupFlag) throws MpcAbortException;
}<|MERGE_RESOLUTION|>--- conflicted
+++ resolved
@@ -23,27 +23,7 @@
      * @param groupFlag if the i-th row is the last one in its group, groupFlag[i] = true, otherwise, groupFlag[i] = false
      * @return the party's output.
      */
-<<<<<<< HEAD
-    default boolean[] getResPosFlag(boolean[] groupFlag) {
-        boolean[] res = new boolean[groupFlag.length];
-        int index = groupFlag.length - 1;
-        while (index >= 0) {
-            int curr = index - 1;
-            while (curr >= 0 && (!groupFlag[curr])) {
-                curr--;
-            }
-            if (curr == -1) {
-                res[0] = true;
-            } else {
-                res[OneSideGroupUtils.rightMostChildOfLeftSubTreeOfCommonAncestor(curr + 1, index)] = true;
-            }
-            index = curr;
-        }
-        return res;
-    }
-=======
     int[] getResPosFlag(BitVector groupFlag);
->>>>>>> a009169e
 
     /**
      * Executes the protocol.
