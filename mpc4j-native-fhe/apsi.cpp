--- conflicted
+++ resolved
@@ -5,39 +5,8 @@
 
 #include "apsi.h"
 #include "serialize.h"
-<<<<<<< HEAD
-
-
-void try_clear_irrelevant_bits(const EncryptionParameters &parms, Ciphertext &ciphertext) {
-    // If the parameter set has only one prime, we can compress the ciphertext by
-    // setting low-order bits to zero. This effectively maxes out the noise, but that
-    // doesn't matter as long as we don't use quite all noise budget.
-    if (parms.coeff_modulus().size() == 1) {
-        // The number of data bits we need to have left in each ciphertext coefficient
-        int compr_coeff_bit_count =
-                parms.plain_modulus().bit_count() +
-                seal::util::get_significant_bit_count(parms.poly_modulus_degree())
-                // Being pretty aggressive here
-                - 1;
-        int coeff_mod_bit_count = parms.coeff_modulus()[0].bit_count();
-        // The number of bits to set to zero
-        int irrelevant_bit_count = coeff_mod_bit_count - compr_coeff_bit_count;
-        // Can compression achieve anything?
-        if (irrelevant_bit_count > 0) {
-            // Mask for zeroing out the irrelevant bits
-            uint64_t mask = ~((uint64_t(1) << irrelevant_bit_count) - 1);
-            seal_for_each_n(seal::util::iter(ciphertext), ciphertext.size(), [&](auto &&I) {
-                // We only have a single RNS component so dereference once more
-                seal_for_each_n(
-                        *I, parms.poly_modulus_degree(), [&](auto &J) { J &= mask; });
-            });
-        }
-    }
-}
-=======
 #include <cstdint>
 #include "polynomials.h"
->>>>>>> 9325ed64
 
 parms_id_type get_parms_id_for_chain_idx(const SEALContext& seal_context, size_t chain_idx) {
     // This function returns a parms_id matching the given chain index or -- if the chain
