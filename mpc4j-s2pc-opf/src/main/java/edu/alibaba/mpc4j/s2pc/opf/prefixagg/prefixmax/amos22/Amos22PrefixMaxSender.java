--- conflicted
+++ resolved
@@ -51,13 +51,8 @@
     @Override
     protected SquareZ2Vector[] aggWithIndicators(SquareZ2Vector groupIndicator1, SquareZ2Vector[] aggField) throws MpcAbortException {
         SquareZ2Vector[] res = shareGroupParty.groupAgg(aggField, null, AggTypes.MAX, groupIndicator1);
-<<<<<<< HEAD
         // update groupIndicator1
-        groupIndicator1.getBitVector().setValues(0, shareGroupParty.getFlag(groupIndicator1).getBitVector().getBytes());
-=======
-        // 将 groupIndicator1 也进行更新。
         groupIndicator1.setBitVector(shareGroupParty.getFlag(groupIndicator1).getBitVector());
->>>>>>> 0b0da32e
         return res;
     }
 }